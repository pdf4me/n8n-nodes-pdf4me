import type {
	IDataObject,
	IExecuteFunctions,
	IHookFunctions,
	ILoadOptionsFunctions,
	JsonObject,
	IHttpRequestMethods,
	IHttpRequestOptions,
} from 'n8n-workflow';
import { NodeApiError } from 'n8n-workflow';
import FormData from 'form-data';

export async function pdf4meApiRequest(
	this: IHookFunctions | IExecuteFunctions | ILoadOptionsFunctions,
	url: string,
	body: any = {},
	method: IHttpRequestMethods = 'POST',
	qs: IDataObject = {},
	option: IDataObject = {},
): Promise<any> {
	// Determine if this is a JSON response operation (AI processing endpoints)
	const isJsonResponse = url.includes('/ProcessInvoice') || url.includes('/ProcessHealthCard') ||
		url.includes('/ProcessContract') || url.includes('/ParseDocument') ||
		url.includes('/ClassifyDocument');

	let options: IHttpRequestOptions = {
		baseURL: 'https://api.pdf4me.com',
		url: url,
		headers: {
			'Content-Type': 'application/json',
		},
		method,
		qs,
		body,
		json: isJsonResponse, // Parse as JSON for AI processing operations
		encoding: isJsonResponse ? undefined : 'arraybuffer' as const, // Use default encoding for JSON, arraybuffer for binary
		returnFullResponse: true, // Need full response to check status
		ignoreHttpStatusErrors: true, // Don't throw on non-2xx status codes
	};
	options = Object.assign({}, options, option);
	if (Object.keys(options.body as IDataObject).length === 0) {
		delete options.body;
	}

	try {
		const response = await this.helpers.httpRequestWithAuthentication.call(this, 'pdf4meApi', {
			url: `${options.baseURL}${options.url}`,
			method: options.method,
			headers: options.headers,
			body: options.body,
			qs: options.qs,
			encoding: isJsonResponse ? undefined : 'arraybuffer' as const,
			// SSL validation is handled by n8n's httpRequestWithAuthentication
			returnFullResponse: options.returnFullResponse,
			json: options.json,
		});

		// Check if response is successful
		if (response.statusCode === 200) {
			// For JSON responses (AI processing), return the parsed JSON directly
			if (isJsonResponse) {
				return response.body; // Already parsed when json: true is set
			}

			// For binary responses, return binary content
			if (response.body instanceof Buffer) {
				return response.body;
			} else if (typeof response.body === 'string') {
				// If it's a string, it might be an error message
				if (response.body.length < 100) {
					throw new Error(`API returned error message: ${response.body}`);
				}
				// Try to convert from base64 if it's a long string
				try {
					return Buffer.from(response.body, 'base64');
				} catch (error) {
					throw new Error(`API returned unexpected string response: ${response.body.substring(0, 100)}...`);
				}
			} else {
				return Buffer.from(response.body, 'binary');
			}
		} else {
			// Error response - try to parse as JSON for error details
			let errorMessage = `HTTP ${response.statusCode}`;
			try {
				const errorJson = JSON.parse(response.body);
				errorMessage = errorJson.message || errorJson.error || errorJson.detail || errorMessage;
			} catch {
				errorMessage = `${errorMessage}: ${response.body}`;
			}
			throw new Error(errorMessage);
		}
	} catch (error) {
		throw new NodeApiError(this.getNode(), error as JsonObject);
	}
}

// Removed n8nSleep and all artificial delay logic to comply with n8n community guidelines.

// Delay function using PDF4ME's DelayAsync endpoint
async function delayAsync(
	this: IHookFunctions | IExecuteFunctions | ILoadOptionsFunctions,
): Promise<void> {
	await this.helpers.httpRequestWithAuthentication.call(this, 'pdf4meApi', {
		url: 'https://api.pdf4me.com/api/v2/AddDelay',
		method: 'GET',
		returnFullResponse: true,
		ignoreHttpStatusErrors: true,
	});
}

export async function pdf4meAsyncRequest(
	this: IHookFunctions | IExecuteFunctions | ILoadOptionsFunctions,
	url: string,
	body: any = {},
	method: IHttpRequestMethods = 'POST',
	qs: IDataObject = {},
	option: IDataObject = {},
): Promise<any> {
	// Use the body as-is without modifying it
	const asyncBody = body;

	// Determine if this is a JSON response operation (like CreateImages, AI processing, metadata extraction)
	const isJsonResponse = url.includes('/CreateImages') || url.includes('/CreateImagesFromPdf') ||
		url.includes('/ProcessInvoice') || url.includes('/ProcessHealthCard') ||
		url.includes('/ProcessContract') || url.includes('/ParseDocument') ||
		url.includes('/ClassifyDocument') || url.includes('/GetTrackingChangesInWord') ||
		url.includes('/ExtractResources') || url.includes('/ExtractPdfFormData') ||
		url.includes('/GetPdfMetadata') || url.includes('/ExtractTextByExpression') ||
		url.includes('/ExtractAttachmentFromPdf') || url.includes('/GetImageMetadata') ||
		url.includes('/ExtractTableFromPdf');

	let options: IHttpRequestOptions = {
		baseURL: 'https://api.pdf4me.com',
		url: url,
		headers: {
			'Content-Type': 'application/json',
		},
		method,
		qs,
		body: asyncBody,
		json: isJsonResponse, // Parse as JSON for CreateImages operations
		returnFullResponse: true, // Need full response to get headers
		ignoreHttpStatusErrors: true, // Don't throw on non-2xx status codes
		encoding: 'arraybuffer' as const, // For potential binary response
		timeout: 1000023,
	};
	options = Object.assign({}, options, option);

	try {
		// Make initial request
		const response = await this.helpers.httpRequestWithAuthentication.call(this, 'pdf4meApi', {
			url: `${options.baseURL}${options.url}`,
			method: options.method,
			headers: options.headers,
			body: options.body,
			qs: options.qs,
			encoding: isJsonResponse ? undefined : 'arraybuffer' as const,
			// SSL validation is handled by n8n's httpRequestWithAuthentication
			returnFullResponse: options.returnFullResponse,
			json: options.json,
			timeout: options.timeout,
		});

		if (response.statusCode === 200) {
			// Immediate success
			if (isJsonResponse) {
				return response.body; // Already parsed when json: true is set
			} else {
				// Handle binary response
				if (response.body instanceof Buffer) {
					return response.body;
				} else if (typeof response.body === 'string') {
					if (response.body.length < 100) {
						throw new Error(`API returned error message: ${response.body}`);
					}
					try {
						return Buffer.from(response.body, 'base64');
					} catch {
						throw new Error(`API returned unexpected string response: ${response.body.substring(0, 100)}...`);
					}
				} else {
					return Buffer.from(response.body, 'binary');
				}
			}
		} else if (response.statusCode === 202) {
			// Async processing - always start polling when API returns 202
			const locationUrl = response.headers.headers?.location || response.headers.location;
			if (!locationUrl) {
				throw new Error('No polling URL found in response');
			}

			// Start polling immediately when API returns 202
			// Poll the location URL until completion
			return await pollForCompletion.call(this, locationUrl, isJsonResponse);
		} else {
			let errorMessage = `API Error: ${response.statusCode}`;
			try {
				if (typeof response.body === 'string') {
					const errorJson = JSON.parse(response.body);
					errorMessage = errorJson.message || errorJson.error || errorJson.detail || errorMessage;
				} else {
					errorMessage = `${errorMessage}: ${response.body}`;
				}
			} catch {
				errorMessage = `${errorMessage}: ${response.body}`;
			}
			throw new Error(errorMessage);
		}
	} catch (error) {
		throw new NodeApiError(this.getNode(), error as JsonObject);
	}
}

export function sanitizeProfiles(data: IDataObject): void {
	// Convert profiles to a trimmed string (or empty string if not provided)
	const profilesValue = data.profiles ? String(data.profiles).trim() : '';

	// If the profiles field is empty, remove it from the payload
	if (!profilesValue) {
		delete data.profiles;
		return;
	}

	try {
		// Wrap profiles in curly braces if they are not already
		let sanitized = profilesValue;
		if (!sanitized.startsWith('{')) {
			sanitized = `{ ${sanitized}`;
		}
		if (!sanitized.endsWith('}')) {
			sanitized = `${sanitized} }`;
		}
		data.profiles = sanitized;
	} catch (error) {
		throw new Error(
			'Invalid JSON in Profiles. Check https://dev.pdf4me.com/ or contact support@pdf4me.com for help. ' +
				(error as Error).message,
		);
	}
}

/**
<<<<<<< HEAD
=======
 * Creates a multipart/form-data body manually without external dependencies.
 * This is a native implementation to comply with n8n community node guidelines.
 *
 * @param fieldName - The form field name
 * @param fileBuffer - The file buffer to upload
 * @param filename - The filename
 * @returns Object with body (Buffer) and boundary string
 */
function createMultipartFormData(fieldName: string, fileBuffer: Buffer, filename: string): { body: Buffer; boundary: string } {
	// Generate a unique boundary
	const boundary = `----n8n-pdf4me-${Date.now()}-${Math.random().toString(36).substring(2, 15)}`;
	const CRLF = '\r\n';

	// Build the multipart/form-data body
	const parts: Buffer[] = [];

	// Opening boundary
	parts.push(Buffer.from(`--${boundary}${CRLF}`));

	// Content-Disposition header
	const disposition = `Content-Disposition: form-data; name="${fieldName}"; filename="${filename}"${CRLF}`;
	parts.push(Buffer.from(disposition));

	// Content-Type header (use application/octet-stream for binary files)
	parts.push(Buffer.from(`Content-Type: application/octet-stream${CRLF}${CRLF}`));

	// File content
	parts.push(fileBuffer);

	// Closing boundary
	parts.push(Buffer.from(`${CRLF}--${boundary}--${CRLF}`));

	// Combine all parts
	const body = Buffer.concat(parts);

	return { body, boundary };
}

/**
>>>>>>> 5c654e2a
 * Uploads binary data to PDF4me's UploadBlob endpoint and returns the blobId.
 * This is used when binary data is provided as input instead of base64 content.
 *
 * @param this - Execution context
<<<<<<< HEAD
 * @param buffer - Binary data buffer to upload
=======
 * @param fileStream - Binary data stream or buffer to upload
>>>>>>> 5c654e2a
 * @param filename - Name of the file being uploaded
 * @returns The blobId from the API response
 */
export async function uploadBlobToPdf4me(
	this: IHookFunctions | IExecuteFunctions | ILoadOptionsFunctions,
	fileStream: NodeJS.ReadableStream | Buffer,
	filename: string,
): Promise<string> {
	try {
<<<<<<< HEAD
		// Determine file size for logging and validation
		const isStream = !(fileStream instanceof Buffer);
		const fileSize = fileStream instanceof Buffer ? fileStream.length : 'stream';
		const fileSizeKB = fileStream instanceof Buffer ? Math.round(fileStream.length / 1024) : 'N/A';
		const fileSizeMB = fileStream instanceof Buffer ? Math.round((fileStream.length / 1024 / 1024) * 100) / 100 : 'N/A';

		// Note: n8n Cloud uses Filesystem storage by default, which stores binary data on disk
		// This means files are not loaded into memory until getBinaryDataBuffer() is called
		// FormData streams the buffer efficiently, so memory usage is reasonable even for larger files
		// However, very large files (>500MB) may still cause issues depending on the n8n Cloud plan
		if (fileStream instanceof Buffer) {
			const sizeMB = fileStream.length / 1024 / 1024;
			// Log file size for monitoring (no warning needed for Filesystem storage)
			if (sizeMB > 100) {
				console.log('[UploadBlob] Large file detected (Filesystem storage handles this efficiently):', {
					filename,
					sizeMB: Math.round(sizeMB * 100) / 100,
				});
			}
			// Very large files might still hit memory limits during FormData serialization
			// Set a reasonable upper limit based on typical n8n Cloud memory constraints
			if (sizeMB > 500) {
				throw new Error(
					`File too large (${Math.round(sizeMB * 100) / 100}MB). Files larger than 500MB may exceed n8n Cloud memory limits. ` +
					'Please use a smaller file or consider processing it in chunks.',
				);
			}
		}

		console.log('[UploadBlob] Starting file upload:', {
			filename,
			fileType: isStream ? 'ReadableStream' : 'Buffer',
			fileSize: typeof fileSize === 'number' ? fileSize : 'stream',
			fileSizeKB,
			fileSizeMB,
		});

		// Create FormData for multipart/form-data upload to UploadBlob endpoint
		// Match Postman: form-data with key 'file' and the file stream/data as the file value
		// Note: In n8n Cloud with Filesystem storage, binary data is stored on disk
		// FormData will stream the buffer/stream efficiently without loading entire file into memory twice
		const formData = new FormData();
		formData.append('file', fileStream, filename); // Append buffer/stream directly with filename

		// Get FormData headers - this includes Content-Type with the proper boundary
		const formHeaders = formData.getHeaders();
		console.log('[UploadBlob] FormData created:', {
			hasContentType: !!formHeaders['content-type'],
			contentType: formHeaders['content-type']?.substring(0, 50) + '...',
		});
=======
		// Convert stream to buffer if needed
		let fileBuffer: Buffer;
		if (fileStream instanceof Buffer) {
			fileBuffer = fileStream;
		} else {
			// Read stream into buffer
			const chunks: Buffer[] = [];
			for await (const chunk of fileStream) {
				// Ensure chunk is a Buffer - handle different chunk types
				if (Buffer.isBuffer(chunk)) {
					chunks.push(chunk);
				} else {
					// Convert other types (string, Uint8Array, etc.) to Buffer
					chunks.push(Buffer.from(chunk as string | ArrayLike<number>));
				}
			}
			fileBuffer = Buffer.concat(chunks);
		}

		// Check file size
		const sizeMB = fileBuffer.length / 1024 / 1024;
		// Very large files might hit memory limits
		// Set a reasonable upper limit based on typical n8n Cloud memory constraints
		if (sizeMB > 500) {
			throw new Error(
				`File too large (${Math.round(sizeMB * 100) / 100}MB). Files larger than 500MB may exceed n8n Cloud memory limits. ` +
				'Please use a smaller file or consider processing it in chunks.',
			);
		}

		// Create multipart/form-data body manually (native implementation, no external dependencies)
		const { body, boundary } = createMultipartFormData('file', fileBuffer, filename);
>>>>>>> 5c654e2a

		// Get authentication credentials
		const credentials = await this.getCredentials('pdf4meApi');
		const apiKey = credentials?.apiKey as string;
<<<<<<< HEAD
		console.log('[UploadBlob] Authentication prepared:', {
			hasApiKey: !!apiKey,
			apiKeyLength: apiKey?.length || 0,
		});

		// Make the upload request
		// Try letting FormData handle Content-Type completely by spreading its headers
		// Only add Authorization manually
		console.log('[UploadBlob] Sending request to /api/V2/UploadBlob');
		const response = await this.helpers.httpRequest({
			url: 'https://api.pdf4me.com/api/V2/UploadBlob',
			method: 'POST',
			body: formData, // FormData object
			headers: {
				...formHeaders, // Spread all FormData headers (includes content-type with boundary)
				'Authorization': `Basic ${apiKey}`, // Add auth after to ensure it's not overridden
=======

		// Make the upload request with manually constructed multipart/form-data
		const response = await this.helpers.httpRequest({
			url: 'https://api.pdf4me.com/api/V2/UploadBlob',
			method: 'POST',
			body: body, // Native Buffer with multipart/form-data
			headers: {
				'Content-Type': `multipart/form-data; boundary=${boundary}`,
				'Authorization': `Basic ${apiKey}`,
>>>>>>> 5c654e2a
			},
			returnFullResponse: true,
			timeout: 6000023,
		});

<<<<<<< HEAD
		console.log('[UploadBlob] Response received:', {
			statusCode: response.statusCode,
			hasBody: !!response.body,
			bodyType: typeof response.body,
		});

=======
>>>>>>> 5c654e2a
		// Check if response is successful
		if (response.statusCode === 200 || response.statusCode === 201) {
			// Parse JSON response manually since we didn't use json: true
			let responseBody: IDataObject;
			try {
				if (typeof response.body === 'string') {
					responseBody = JSON.parse(response.body);
				} else if (Buffer.isBuffer(response.body)) {
					responseBody = JSON.parse(response.body.toString('utf8'));
				} else {
					responseBody = response.body as IDataObject;
				}
<<<<<<< HEAD
				console.log('[UploadBlob] Response parsed successfully:', {
					hasBlobId: !!(responseBody?.BlobId || responseBody?.blobId),
					BlobId: responseBody?.BlobId || responseBody?.blobId,
				});
			} catch (parseError) {
				console.error('[UploadBlob] Failed to parse response:', parseError);
=======
			} catch (parseError) {
>>>>>>> 5c654e2a
				throw new Error(`Failed to parse UploadBlob response: ${parseError instanceof Error ? parseError.message : 'Unknown error'}`);
			}

			// Check for BlobId (capital B) first, then fallback to blobId for backward compatibility
			const blobId = responseBody?.BlobId || responseBody?.blobId;
			if (responseBody && blobId) {
<<<<<<< HEAD
				console.log('[UploadBlob] Upload successful, BlobId:', blobId);
				return blobId as string;
			} else {
				console.error('[UploadBlob] Response missing BlobId:', responseBody);
				throw new Error('UploadBlob response missing BlobId field');
			}
		} else {
			console.error('[UploadBlob] Request failed:', {
				statusCode: response.statusCode,
				body: typeof response.body === 'string' ? response.body.substring(0, 200) : response.body,
			});
=======
				return blobId as string;
			} else {
				throw new Error('UploadBlob response missing BlobId field');
			}
		} else {
>>>>>>> 5c654e2a
			let errorMessage = `UploadBlob failed with status ${response.statusCode}`;
			try {
				let errorBody: IDataObject | string = response.body;
				if (typeof response.body === 'string') {
					errorBody = JSON.parse(response.body);
				} else if (Buffer.isBuffer(response.body)) {
					errorBody = JSON.parse(response.body.toString('utf8'));
				}
				if (typeof errorBody === 'object' && errorBody) {
					errorMessage = (errorBody as any).message || (errorBody as any).error || errorMessage;
				}
			} catch {
				// Ignore parsing errors
			}
			throw new Error(errorMessage);
		}
	} catch (error) {
<<<<<<< HEAD
		console.error('[UploadBlob] Error occurred:', {
			error: error instanceof Error ? error.message : String(error),
			stack: error instanceof Error ? error.stack : undefined,
		});
=======
>>>>>>> 5c654e2a
		throw new NodeApiError(this.getNode(), error as JsonObject);
	}
}

/**
 * ActionConstants provides a mapping of all supported PDF4ME node operations to their string values.
 * Includes CreatePdfA for PDF/A conversion.
 */
export const ActionConstants = {
	AddAttachmentToPdf: 'Add Attachment To PDF',
	AddBarcodeToPdf: 'Add Barcode To PDF',
	AddFormFieldsToPdf: 'Add Form Fields To PDF',
	AddHtmlHeaderFooter: 'Add HTML Header Footer',
	AddImageStampToPdf: 'Add Image Stamp To PDF',
	AddImageWatermarkToImage: 'Add Image Watermark To Image',
	AddMarginToPdf: 'Add Margin To PDF',
	AddPageNumberToPdf: 'Add Page Number To PDF',
	AddTextStampToPdf: 'Add Text Stamp To PDF',
	AddTextWatermarkToImage: 'Add Text Watermark To Image',
	AiInvoiceParser: 'AI-Invoice Parser',
	AiProcessContract: 'AI-Process Contract',
	AiProcessHealthCard: 'AI-Process HealthCard',
	ClassifyDocument: 'Classify Document',
	CompressImage: 'Compress Image',
	CompressPdf: 'Compress PDF',
	ConvertHtmlToPdf: 'Convert HTML To PDF',
	ConvertImageFormat: 'Convert Image Format',
	JsonToExcel: 'Convert JSON To Excel',
	ConvertMarkdownToPdf: 'Convert Markdown To PDF',
	ConvertPdfToEditableOcr: 'Convert PDF To Editable PDF Using OCR',
	ConvertPdfToExcel: 'Convert PDF To Excel',
	ConvertPdfToPowerpoint: 'Convert PDF To PowerPoint',
	ConvertPdfToWord: 'Convert PDF To Word',
	ConvertToPdf: 'Convert To PDF',
	UrlToPdf: 'Convert URL to PDF',
	ConvertVisio: 'Convert VISIO',
	ConvertWordToPdfForm: 'Convert Word To PDF Form',
	CreateImagesFromPdf: 'Create Images From PDF',
	CreatePdfA: 'Create PDF/A',
	CreateSwissQrBill: 'Create Swiss QR Bill',
	CropImage: 'Crop Image',
	DeleteBlankPagesFromPdf: 'Delete Blank Pages From PDF',
	DeleteUnwantedPagesFromPdf: 'Delete Unwanted Pages From PDF',
	DisableTrackingChangesInWord: 'Disable Tracking Changes in Word',
	EnableTrackingChangesInWord: 'Enable Tracking Changes in Word',
	ExtractAttachmentFromPdf: 'Extract Attachment From PDF',
	ExtractFormDataFromPdf: 'Extract Form Data From PDF',
	ExtractPagesFromPdf: 'Extract Pages From PDF',
	ExtractResources: 'Extract Resources',
	ExtractTableFromPdf: 'Extract Table From PDF',
	ExtractTextByExpression: 'Extract Text By Expression',
	ExtractTextFromWord: 'Extract Text From Word',
	FillPdfForm: 'Fill PDF Form',
	FindAndReplaceText: 'Find And Replace Text',
	FlipImage: 'Flip Image',
	FlattenPdf: 'Flatten PDF',
	BarcodeGenerator: 'Generate Barcode',
	GenerateDocumentSingle: 'Generate Document Single',
	GenerateDocumentsMultiple: 'Generate Documents Multiple',
	GetDocumentFromPdf4me: 'Get Document From Pdf4me',
	GetImageMetadata: 'Get Image Metadata',
	GetPdfMetadata: 'Get PDF Metadata',
	GetTrackingChangesInWord: 'Get Tracking Changes in Word',
	ImageExtractText: 'Image Extract Text',
	LinearizePdf: 'Linearize PDF',
	MergeMultiplePDFs: 'Merge Multiple PDFs',
	OverlayPDFs: 'Overlay PDFs',
	ParseDocument: 'Parse Document',
	ProtectDocument: 'Protect PDF',
	ReadBarcodeFromImage: 'Read Barcode From Image',
	ReadBarcodeFromPdf: 'Read Barcode From PDF',
	ReadSwissQrCode: 'Read SwissQR Code',
	RemoveExifTagsFromImage: 'Remove Exif Tags From Image',
	RepairPdfDocument: 'Repair PDF Document',
	ReplaceTextWithImage: 'Replace Text With Image',
	ReplaceTextWithImageInWord: 'Replace Text With Image In Word',
	ResizeImage: 'Resize Image',
	RotateDocument: 'Rotate Document',
	RotateImage: 'Rotate Image',
	RotateImageByExifData: 'Rotate Image By Exif Data',
	RotatePage: 'Rotate PDF Page',
	SignPdf: 'Sign PDF',
	SplitPdfByBarcode: 'Split PDF By Barcode',
	SplitPdfBySwissQR: 'Split PDF By SwissQR',
	SplitPdfByText: 'Split PDF By Text',
	SplitPdfRegular: 'Split PDF Regular',
	UnlockPdf: 'Unlock PDF',
	UpdateHyperlinksAnnotation: 'Update Hyperlinks Annotation',
	UploadFile: 'Upload File To PDF4me',
	ZugferdInvoice: 'Zugferd Invoice',
};

async function pollForCompletion(
	this: IHookFunctions | IExecuteFunctions | ILoadOptionsFunctions,
	locationUrl: string,
	isJsonResponse: boolean,
	maxRetries: number = 9000,
): Promise<any> {
	let retryCount = 0;

	while (retryCount < maxRetries) {
		try {
			// Make polling request
			const pollResponse = await this.helpers.httpRequestWithAuthentication.call(this, 'pdf4meApi', {
				url: locationUrl,
				method: 'GET',
				encoding: isJsonResponse ? undefined : 'arraybuffer' as const,
				returnFullResponse: true,
				json: isJsonResponse,
				ignoreHttpStatusErrors: true,
			});

			if (pollResponse.statusCode === 200) {
				// Success - return the final result
				if (isJsonResponse) {
					return pollResponse.body; // Already parsed when json: true is set
				} else {
					// Handle binary response
					if (pollResponse.body instanceof Buffer) {
						return pollResponse.body;
					} else if (typeof pollResponse.body === 'string') {
						if (pollResponse.body.length < 100) {
							throw new Error(`API returned error message: ${pollResponse.body}`);
						}
						try {
							return Buffer.from(pollResponse.body, 'base64');
						} catch {
							throw new Error(`API returned unexpected string response: ${pollResponse.body.substring(0, 100)}...`);
						}
					} else {
						return Buffer.from(pollResponse.body, 'binary');
					}
				}
			} else if (pollResponse.statusCode === 202) {
				// Still processing, continue polling with 10 second backoff
				retryCount++;
				// Use PDF4ME's DelayAsync endpoint for 10 second delay
				await delayAsync.call(this);
				continue;
			} else if (pollResponse.statusCode === 404) {
				// Job not found or expired
				throw new Error('Processing job not found or expired. The document processing may have timed out.');
			} else {
				// Other error
				let errorMessage = `Polling failed with status ${pollResponse.statusCode}`;
				try {
					if (typeof pollResponse.body === 'string') {
						const errorJson = JSON.parse(pollResponse.body);
						errorMessage = errorJson.message || errorJson.error || errorJson.detail || errorMessage;
					} else {
						errorMessage = `${errorMessage}: ${pollResponse.body}`;
					}
				} catch {
					errorMessage = `${errorMessage}: ${pollResponse.body}`;
				}
				throw new Error(errorMessage);
			}
		} catch (error) {
			// If it's a network error, retry with minimal backoff
			if (error.message.includes('ENOTFOUND') || error.message.includes('ECONNRESET') || error.message.includes('timeout')) {
				retryCount++;
				if (retryCount >= maxRetries) {
					throw new Error(`Network error during polling after ${maxRetries} attempts: ${error.message}`);
				}
				// Use PDF4ME's DelayAsync endpoint for 10 second delay on network errors
				await delayAsync.call(this);
				continue;
			}
			// For other errors, throw immediately
			throw error;
		}
	}

	throw new Error(`Document processing timed out after ${maxRetries} polling attempts. The operation may still be processing on the server.`);
}<|MERGE_RESOLUTION|>--- conflicted
+++ resolved
@@ -241,8 +241,6 @@
 }
 
 /**
-<<<<<<< HEAD
-=======
  * Creates a multipart/form-data body manually without external dependencies.
  * This is a native implementation to comply with n8n community node guidelines.
  *
@@ -282,16 +280,11 @@
 }
 
 /**
->>>>>>> 5c654e2a
  * Uploads binary data to PDF4me's UploadBlob endpoint and returns the blobId.
  * This is used when binary data is provided as input instead of base64 content.
  *
  * @param this - Execution context
-<<<<<<< HEAD
- * @param buffer - Binary data buffer to upload
-=======
  * @param fileStream - Binary data stream or buffer to upload
->>>>>>> 5c654e2a
  * @param filename - Name of the file being uploaded
  * @returns The blobId from the API response
  */
@@ -301,58 +294,6 @@
 	filename: string,
 ): Promise<string> {
 	try {
-<<<<<<< HEAD
-		// Determine file size for logging and validation
-		const isStream = !(fileStream instanceof Buffer);
-		const fileSize = fileStream instanceof Buffer ? fileStream.length : 'stream';
-		const fileSizeKB = fileStream instanceof Buffer ? Math.round(fileStream.length / 1024) : 'N/A';
-		const fileSizeMB = fileStream instanceof Buffer ? Math.round((fileStream.length / 1024 / 1024) * 100) / 100 : 'N/A';
-
-		// Note: n8n Cloud uses Filesystem storage by default, which stores binary data on disk
-		// This means files are not loaded into memory until getBinaryDataBuffer() is called
-		// FormData streams the buffer efficiently, so memory usage is reasonable even for larger files
-		// However, very large files (>500MB) may still cause issues depending on the n8n Cloud plan
-		if (fileStream instanceof Buffer) {
-			const sizeMB = fileStream.length / 1024 / 1024;
-			// Log file size for monitoring (no warning needed for Filesystem storage)
-			if (sizeMB > 100) {
-				console.log('[UploadBlob] Large file detected (Filesystem storage handles this efficiently):', {
-					filename,
-					sizeMB: Math.round(sizeMB * 100) / 100,
-				});
-			}
-			// Very large files might still hit memory limits during FormData serialization
-			// Set a reasonable upper limit based on typical n8n Cloud memory constraints
-			if (sizeMB > 500) {
-				throw new Error(
-					`File too large (${Math.round(sizeMB * 100) / 100}MB). Files larger than 500MB may exceed n8n Cloud memory limits. ` +
-					'Please use a smaller file or consider processing it in chunks.',
-				);
-			}
-		}
-
-		console.log('[UploadBlob] Starting file upload:', {
-			filename,
-			fileType: isStream ? 'ReadableStream' : 'Buffer',
-			fileSize: typeof fileSize === 'number' ? fileSize : 'stream',
-			fileSizeKB,
-			fileSizeMB,
-		});
-
-		// Create FormData for multipart/form-data upload to UploadBlob endpoint
-		// Match Postman: form-data with key 'file' and the file stream/data as the file value
-		// Note: In n8n Cloud with Filesystem storage, binary data is stored on disk
-		// FormData will stream the buffer/stream efficiently without loading entire file into memory twice
-		const formData = new FormData();
-		formData.append('file', fileStream, filename); // Append buffer/stream directly with filename
-
-		// Get FormData headers - this includes Content-Type with the proper boundary
-		const formHeaders = formData.getHeaders();
-		console.log('[UploadBlob] FormData created:', {
-			hasContentType: !!formHeaders['content-type'],
-			contentType: formHeaders['content-type']?.substring(0, 50) + '...',
-		});
-=======
 		// Convert stream to buffer if needed
 		let fileBuffer: Buffer;
 		if (fileStream instanceof Buffer) {
@@ -385,29 +326,10 @@
 
 		// Create multipart/form-data body manually (native implementation, no external dependencies)
 		const { body, boundary } = createMultipartFormData('file', fileBuffer, filename);
->>>>>>> 5c654e2a
 
 		// Get authentication credentials
 		const credentials = await this.getCredentials('pdf4meApi');
 		const apiKey = credentials?.apiKey as string;
-<<<<<<< HEAD
-		console.log('[UploadBlob] Authentication prepared:', {
-			hasApiKey: !!apiKey,
-			apiKeyLength: apiKey?.length || 0,
-		});
-
-		// Make the upload request
-		// Try letting FormData handle Content-Type completely by spreading its headers
-		// Only add Authorization manually
-		console.log('[UploadBlob] Sending request to /api/V2/UploadBlob');
-		const response = await this.helpers.httpRequest({
-			url: 'https://api.pdf4me.com/api/V2/UploadBlob',
-			method: 'POST',
-			body: formData, // FormData object
-			headers: {
-				...formHeaders, // Spread all FormData headers (includes content-type with boundary)
-				'Authorization': `Basic ${apiKey}`, // Add auth after to ensure it's not overridden
-=======
 
 		// Make the upload request with manually constructed multipart/form-data
 		const response = await this.helpers.httpRequest({
@@ -417,21 +339,11 @@
 			headers: {
 				'Content-Type': `multipart/form-data; boundary=${boundary}`,
 				'Authorization': `Basic ${apiKey}`,
->>>>>>> 5c654e2a
 			},
 			returnFullResponse: true,
 			timeout: 6000023,
 		});
 
-<<<<<<< HEAD
-		console.log('[UploadBlob] Response received:', {
-			statusCode: response.statusCode,
-			hasBody: !!response.body,
-			bodyType: typeof response.body,
-		});
-
-=======
->>>>>>> 5c654e2a
 		// Check if response is successful
 		if (response.statusCode === 200 || response.statusCode === 201) {
 			// Parse JSON response manually since we didn't use json: true
@@ -444,41 +356,18 @@
 				} else {
 					responseBody = response.body as IDataObject;
 				}
-<<<<<<< HEAD
-				console.log('[UploadBlob] Response parsed successfully:', {
-					hasBlobId: !!(responseBody?.BlobId || responseBody?.blobId),
-					BlobId: responseBody?.BlobId || responseBody?.blobId,
-				});
 			} catch (parseError) {
-				console.error('[UploadBlob] Failed to parse response:', parseError);
-=======
-			} catch (parseError) {
->>>>>>> 5c654e2a
 				throw new Error(`Failed to parse UploadBlob response: ${parseError instanceof Error ? parseError.message : 'Unknown error'}`);
 			}
 
 			// Check for BlobId (capital B) first, then fallback to blobId for backward compatibility
 			const blobId = responseBody?.BlobId || responseBody?.blobId;
 			if (responseBody && blobId) {
-<<<<<<< HEAD
-				console.log('[UploadBlob] Upload successful, BlobId:', blobId);
-				return blobId as string;
-			} else {
-				console.error('[UploadBlob] Response missing BlobId:', responseBody);
-				throw new Error('UploadBlob response missing BlobId field');
-			}
-		} else {
-			console.error('[UploadBlob] Request failed:', {
-				statusCode: response.statusCode,
-				body: typeof response.body === 'string' ? response.body.substring(0, 200) : response.body,
-			});
-=======
 				return blobId as string;
 			} else {
 				throw new Error('UploadBlob response missing BlobId field');
 			}
 		} else {
->>>>>>> 5c654e2a
 			let errorMessage = `UploadBlob failed with status ${response.statusCode}`;
 			try {
 				let errorBody: IDataObject | string = response.body;
@@ -496,13 +385,6 @@
 			throw new Error(errorMessage);
 		}
 	} catch (error) {
-<<<<<<< HEAD
-		console.error('[UploadBlob] Error occurred:', {
-			error: error instanceof Error ? error.message : String(error),
-			stack: error instanceof Error ? error.stack : undefined,
-		});
-=======
->>>>>>> 5c654e2a
 		throw new NodeApiError(this.getNode(), error as JsonObject);
 	}
 }
