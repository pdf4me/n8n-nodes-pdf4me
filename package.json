{
  "name": "n8n-nodes-pdf4me",
<<<<<<< HEAD
  "version": "1.4.0",
=======
  "version": "1.5.0",
>>>>>>> 58f3806d
  "description": "n8n community node for PDF4me API integration",
  "keywords": [
    "n8n-community-node-package"
  ],
  "license": "MIT",
  "homepage": "https://dev.pdf4me.com",
  "author": {
    "name": "PDF4me",
    "email": "support@pdf4me.com"
  },
  "repository": {
    "type": "git",
    "url": "git+https://github.com/pdf4me/n8n-nodes-pdf4me.git"
  },
  "engines": {
    "node": ">=20.15"
  },
  "main": "index.js",
  "scripts": {
    "clean": "rimraf dist",
    "build:ts": "tsc && gulp build",
    "updatePackage:dev": "cross-env NODE_ENV=development node scripts/package-name-update.js",
    "updatePackage:prod": "cross-env NODE_ENV=production node scripts/package-name-update.js",
    "write:dev": "cross-env NODE_ENV=development node scripts/generate-config.js",
    "write:prod": "cross-env NODE_ENV=production node scripts/generate-config.js",
    "pkg:install": "npm i",
    "build:dev": "npm-run-all clean updatePackage:dev write:dev pkg:install build:ts",
    "build": "npm-run-all clean updatePackage:prod write:prod pkg:install build:ts",
    "dev": "tsc --watch",
    "format": "prettier nodes credentials --write",
    "lint": "eslint nodes credentials package.json",
    "lintfix": "eslint nodes credentials package.json --fix",
    "prepublishOnly": "npm run build && npm run validate-build && eslint -c .eslintrc.prepublish.js nodes credentials package.json",
    "validate-build": "node -e \"const fs=require('fs'); const path=require('path'); const requiredFiles=['dist/nodes/Pdf4me/Pdf4me.node.js','dist/credentials/Pdf4meApi.credentials.js']; requiredFiles.forEach(f=>{if(!fs.existsSync(f))throw new Error('Missing required file: '+f);});\""
  },
  "files": [
    "dist",
    "index.js",
    "LICENSE.md",
    "README.md"
  ],
  "n8n": {
    "n8nNodesApiVersion": 1,
    "credentials": [
      "dist/credentials/Pdf4meApi.credentials.js"
    ],
    "nodes": [
      "dist/nodes/Pdf4me/Pdf4me.node.js"
    ]
  },
  "devDependencies": {
    "@types/node": "20.19.7",
    "@typescript-eslint/eslint-plugin": "~5.45",
    "@typescript-eslint/parser": "~5.45",
    "cross-env": "^10.0.0",
    "eslint-plugin-n8n-nodes-base": "^1.11.0",
    "gulp": "^4.0.2",
    "merge-stream": "^2.0.0",
    "n8n-workflow": "*",
    "npm-run-all": "^4.1.5",
    "prettier": "^2.7.1",
    "rimraf": "^6.0.1",
    "typescript": "~4.8.4"
  },
  "peerDependencies": {
    "n8n-workflow": "*"
  }
}<|MERGE_RESOLUTION|>--- conflicted
+++ resolved
@@ -1,10 +1,6 @@
 {
   "name": "n8n-nodes-pdf4me",
-<<<<<<< HEAD
-  "version": "1.4.0",
-=======
   "version": "1.5.0",
->>>>>>> 58f3806d
   "description": "n8n community node for PDF4me API integration",
   "keywords": [
     "n8n-community-node-package"
